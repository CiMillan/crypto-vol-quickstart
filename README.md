--- conflicted
+++ resolved
@@ -95,80 +95,4 @@
 
 Built by Cintia Millan — Data Scientist & PhD Candidate (NOVA IMS).
 
-<<<<<<< HEAD
-Focus: robust ML for crypto volatility forecasting, hedging, and economic validation.
-
-## Dune Export — On-Chain Data
-
-**Run all jobs (writes Parquet to `data/processed/onchain/`):**
-```bash
-# set your key once (or copy .env.example to .env)
-export DUNE_API_KEY=... 
-make dune-install
-make dune-onchain-all START=2025-09-01T00:00:00Z END=2025-09-02T00:00:00Z
-Run one job:
-
-bash
-Copy code
-make dune-onchain-one JOB=uniswap_swaps START=2025-09-01T00:00:00Z END=2025-09-02T00:00:00Z
-
-## Heads-up: Dune params & free tier
-- In Dune UI, each saved query must define **TEXT** params `start` and `end` (ISO8601).
-- For large tables (raw transfers), the free tier can return **402 Payment Required** even on narrow windows. Prefer **server-side aggregations** (hourly netflows, swap notional) and download the small result sets.
-
-## Pro tip: Warm cache workflow
-If you can open Dune in the browser and a CLI job is blocked by credits:
-
-1) Open the saved query in Dune with the **exact same** `start`/`end` you plan to pass from CLI.  
-2) **Run it in the UI** — this pays the compute cost.  
-3) Re-run your CLI; fetching results of a **cached** execution is often allowed (plan-dependent).
-
----
-
-## Appendix: On-Chain Feature Set (Minimum-Viable) — Data Dictionary
-
-**Scope**  
-Hourly features aligned to UTC, designed for short-horizon (1h–1d) volatility forecasting for BTC/ETH.
-
-### Inputs (standardized tables)
-- **`transfers.parquet`** — token transfers (BTC/ETH L1 native & ERC-20).  
-  **Columns:** `ts` (datetime UTC, floor to minute), `chain`, `token`, `from_address`, `to_address`, `amount_raw`, `decimals`, `amount`, `amount_usd`
-- **`labels/exchanges.json`** — address → `{ entity: str, is_exchange: bool }`
-- **`uniswap_swaps.parquet`** — DEX swaps (Uniswap v2/v3).  
-  **Columns:** `ts`, `pool_address`, `base_token`, `quote_token`, `amount_usd`, `mid_before`, `mid_after`
-- **`eth_blocks.parquet`** — per-block gas/fee metrics.  
-  **Columns:** `ts_block`, `basefee_gwei`, `priority_fee_gwei`, `gas_used`, `gas_limit`
-- *(Optional)* **`address_first_seen.parquet`** — first time we observed an address.  
-  **Columns:** `address`, `first_ts`
-
-> All monetary columns are **post-decimal** (human units). If you ingest raw logs, apply:  
-> `amount = amount_raw / 10**decimals`.
-
-### Features (output columns)
-
-| Column                      | Description                                | Units | Construction (hourly)                                                                     |
-|----------------------------|--------------------------------------------|-------|-------------------------------------------------------------------------------------------|
-| `ex_netflow_btc`           | BTC net flow to CEX (in − out)             | BTC   | Sum transfers where CEX is receiver minus where CEX is sender (BTC chain)                 |
-| `ex_netflow_eth`           | ETH net flow to CEX (in − out)             | ETH   | Same as above for ETH native (exclude ERC-20)                                             |
-| `stables_netflow_cex_usd`  | Stablecoin net flow to CEX (USDT+USDC+DAI) | USD   | Sum USD of ERC-20 transfers **into** CEX minus **out**                                    |
-| `dex_swap_notional_usd`    | Uniswap v2/v3 total traded notional        | USD   | Sum `amount_usd` over swaps per hour                                                      |
-| `dex_price_impact_bps`     | Avg immediate price impact per swap (abs)  | bps   | `abs((mid_after - mid_before)/mid_before)*1e4`, then mean per hour                        |
-| `gas_basefee_gwei`         | Median basefee within the hour             | gwei  | Median of `basefee_gwei` across blocks in hour                                            |
-| `gas_tip_p90_gwei`         | 90th percentile priority fee               | gwei  | P90 of `priority_fee_gwei`                                                                |
-| `pct_blocks_full`          | % blocks with utilization ≥ 95%            | %     | Share where `gas_used / gas_limit ≥ 0.95`                                                 |
-| `whale_cex_tx_count_gt_1m` | Count of ≥$1M transfers touching a CEX     | count | Count (native/ERC-20) transfers `amount_usd ≥ 1e6` with CEX as sender or receiver         |
-| `whale_cex_tx_usd_gt_1m`   | USD sum of those whale transfers           | USD   | Sum `amount_usd` for same filter                                                           |
-| `active_addresses_hourly`  | Unique senders+receivers per hour          | count | `nunique(from ∪ to)`                                                                      |
-| `new_addresses_hourly`     | Addresses seen for the first time          | count | Count addresses whose `first_ts` equals current hour                                       |
-| `*_z7d`                    | 7-day z-score of any base series           | z     | `(x − mean_7d) / std_7d` (rolling, min periods = 24)                                      |
-
-### Quality checks (must pass)
-1. **Conservation sanity:** `inflows − outflows ≈ Δreserves` over long windows (where reserves available).  
-2. **Decimals applied once:** No sudden ×10^N jumps.  
-3. **Label coverage:** Report `% of volume with is_exchange` label per day.  
-4. **No mixed clocks:** All inputs UTC, then resampled to exact `:00` hourly bins.
-
-- See **processed outputs guide**: [data/processed/onchain/README.md](data/processed/onchain/README.md)
-=======
-Focus: robust ML for crypto volatility forecasting, hedging, and economic validation.
->>>>>>> 63aa9418
+Focus: robust ML for crypto volatility forecasting, hedging, and economic validation.